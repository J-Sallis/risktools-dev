import pandas as _pd
import numpy as _np
import statsmodels.formula.api as _smf
import ctypes
from numpy.ctypeslib import ndpointer
import os
import multiprocessing as mp
import time
from numpy.random import default_rng, Generator, SFC64
import platform
from .extensions import csimOU as _csimOU



class Result():
    def __init__(self):
        self.val = _pd.DataFrame()

    def update_result(self, val):
        self.val = _pd.concat([self.val, val], axis=1) # append by columns


def simGBM(s0=10, mu=0, sigma=0.2, r=0, T=1, dt=1 / 252, sims=1000, eps=None):
    """
    Simulates a Geometric Brownian Motion stochastic process (random walk)

    Parameters
    ----------
    s0 : float
        Starting value for GBM process at time = 0. By default, this is 10.
    mu : float
        Mean for normally distribution for normally distributed returns.
        Not used if eps is provided. By default, this is 0.
    sigma : float
        Annualized standard deviation for normally distributed returns. By default, this is 0.2.
        Not used if eps is provided.
    r : float
        Interest rate to discount the process by. By default, this is 0.
    T : float
        Time to maturity in years. But default, this is 1.
    dt : float
        Time step in period e.g. 1/252 = 1 business day. By default, this is 1/252.
    sims : int
        Number of simulations to run. By default, this is 1000.
    eps : numpy array
        Random numbers to use for the returns. If provided, mu and sigma are ignored.
        Must of size (p x sims) where p is the number of periods in T/dt.

    Returns
    -------
    A list of simulated values

    Examples
    --------
    >>> import risktools as rt
    >>> rt.simGBM(s0=5, mu=0, sigma=0.2, r=0.01, T=2, dt=1/252, sims=1000)
    """

    periods = int(T / dt)
    s = _np.zeros((periods + 1, sims))
    s = _pd.DataFrame(data=s)

    if eps is None:
        eps = _np.random.normal(mu, 1, size=(periods, sims))

    s.iloc[0, :] = s0
    s.iloc[1:, :] = eps

    # calc geometric brownian motion
    s.loc[1:, :] = _np.exp(
        (r - sigma ** 2 / 2) * dt + sigma * _np.sqrt(dt) * s.loc[1:, :]
    )

    s = s.cumprod()

    return s


def _import_csimOU():
    dir = os.path.dirname(os.path.realpath(__file__)) + "/../" #+ "/c/"
    
    ext = ".so"
    if platform.system() == 'Windows':
        ext = ".dll"
    
    lib = ctypes.cdll.LoadLibrary(dir + "simOU" + ext)
    fun = lib.csimOU
    fun.restype = None
    fun.argtypes = [
        ndpointer(ctypes.c_double, flags="C_CONTIGUOUS"),
        ctypes.c_double,
        ndpointer(ctypes.c_double, flags="C_CONTIGUOUS"),
        ctypes.c_double,
        ctypes.c_double,
        ctypes.c_size_t,
        ctypes.c_size_t
    ]
    fun.restype = ndpointer(ctypes.c_double, flags="C_CONTIGUOUS")
    return fun


def simOU(s0=5, mu=4, theta=2, sigma=1, T=1, dt=1 / 252, sims=1000, eps=None, seed=None, log_price=False, c=True):
    """
    Function for calculating an Ornstein-Uhlenbeck Mean Reversion stochastic process (random walk) with multiple
    simulations

    From Wikipedia:

    https://en.wikipedia.org/wiki/Ornstein-Uhlenbeck_process

    The process is a stationary Gauss–Markov process, which means that it is a Gaussian process, a Markov process,
    and is temporally homogeneous. In fact, it is the only nontrivial process that satisfies these three conditions,
    up to allowing linear transformations of the space and time variables. Over time, the process tends to drift
    towards its mean function: such a process is called mean-reverting.

    Parameters
    ----------
    s0 : float
        Starting value for mean reverting random walk at time = 0
    mu : float, int or pandas Series
        Mean that the function will revert to. Can be either a scalar value (i.e. 5) or a pandas series for a
        time dependent mean. If array-like, it must be the same length as T/dt (i.e. the number of periods)
    theta : float
        Mean reversion rate, higher number means it will revert slower
    sigma : float
        Annualized volatility or standard deviation. To calculate, take daily volatility and multiply by sqrt(T/dt)
    T : float or int
        Period length in years (i.e. 0.25 for 3 months)
    dt : float
        Time step size in fractions of a year. So a day would be 1/252, where 252 is the number of business
        days in a year
    sims : int
        Number of simulations to run. By default, this is 1000.
    eps : matrix-like[float]
        Random numbers to use for the returns. If provided, mu, sigma, T, dt and sims are ignored.
        Must of size (p x sims) where p is the number of periods in T, i.e. int(T/dt). 
        Excludes time 0.
    seed : int
        To pass to numpy random number generator as seed. For testing only.
    log_price : bool
        Adds adjustment term to the mean reversion term if the prices passed are log prices. By
        default False.
    c : bool
        Whether or not to run C optimized code. By default True. Otherwise use python loop.

    Returns
    -------
    A pandas dataframe with the time steps as rows and the number of simulations as columns

    Examples
    --------
    >>> import risktools as rt
    >>> rt.simOU()
    """
<<<<<<< HEAD

        # c : bool
        # Whether or not to run C optimized code. By default False. Otherwise price python loop.

    c = False
    
    if eps is None:
        sims = sims
    else:
        sims = eps.shape[1]

=======
>>>>>>> c525563d
    # number of business days in a year
    bdays_in_year = 252

    # print half-life of theta
    print("Half-life of theta in days = ", _np.log(2) / theta * bdays_in_year)

    if c == True:
        return _simOUc(s0=s0, mu=mu, theta=theta, T=T, dt=dt, sigma=sigma, sims=sims, eps=eps, seed=seed, log_price=log_price)
    else:
        return _simOUpy(s0=s0, mu=mu, theta=theta, T=T, dt=dt, sigma=sigma, sims=sims, eps=eps, seed=seed, log_price=log_price)


def _simOUc(s0, theta, mu, dt, sigma, T, sims=10, eps=None, seed=None, log_price=False):
    # calc periods
    N = int(T/dt)
    
    # check on random number size
    if (N+1)*sims > 200_000_000:
        import warnings
        warnings.warn(
            '''
            Note that this simulation will generate more than
            200M random numbers which may crash the python kernel. It may
            be a better idea to split the simulation into a series of smaller
            sims and then join them after.
            '''
            )
    
    # make mu an array of same size as N+1
    try:
        iter(mu)
        if len(mu) != N+1:
            raise ValueError("if mu is passed as an iterable, it must be of length int(T/dt) + 1 to account for starting value s0")
    except:
        mu = _np.ones((N+1))*mu
    
    # make same size as 1D array of all periods and sims
    mu = _np.tile(_np.array(mu), sims)

    # generate a 1D array of random numbers that is based on a 
    # 2D array of size P x S where P is the number of time steps
    # including s0 (so N + 1) and S is the number of sims. 1D 
    # array will be of size P * S. This is actually the slowest
    # part.
    if eps is None:
        # rng = default_rng(seed)
        rng = Generator(SFC64(seed))
        x = rng.normal(loc=0, scale=1, size=((N+1)*sims))
        x[0] = s0
        x[::(N+1)] = s0
    else:
        x = eps.T
        x = _np.c_[_np.ones(sims)*s0, x]
        x = x.reshape((N+1)*sims)
    
    x = _csimOU(x, theta, mu, dt, sigma, sims, N+1, int(log_price))
    
    return _pd.DataFrame(x.reshape((sims, N+1)).T)


def _simOUpy(s0, mu, theta, sigma, T, dt, sims=1000, eps=None, seed=None, log_price=False):

    # number of periods dt in T
    periods = int(T / dt)

    if isinstance(mu, list):
        assert len(mu) == (
            periods
        ), "Time dependent mu used, but the length of mu is not equal to the number of periods calculated."

    # init df with zeros, rows are steps forward in time, columns are simulations
    out = _np.zeros((periods + 1, sims))
    out = _pd.DataFrame(data=out)

    # set first row as starting value of sim
    out.loc[0, :] = s0

    if isinstance(mu, list):
        mu = _pd.Series(mu)

    # calc gaussian vector
    if eps is None:
        # rng = default_rng(seed)
        rng = Generator(SFC64(seed))
        eps = rng.normal(size=(periods, sims))

    out.iloc[1:,:] = eps

    # add adjustment term if log(prices) is passed
    ss = 0.5 * sigma * sigma if log_price else 0

    for i, _ in out.iterrows():
        if i == 0:
            continue  # skip first row

        # calc step
        if isinstance(mu, list) | isinstance(mu, _pd.Series):
            out.iloc[i, :] = (
                out.iloc[i - 1, :]
                + (theta * (mu.iloc[i - 1] - out.iloc[i - 1, :]) - ss) * dt
                + sigma * out.iloc[i, :] * _np.sqrt(dt)
            )
        else:
            out.iloc[i, :] = (
                out.iloc[i - 1, :]
                + (theta * (mu - out.iloc[i - 1, :]) - ss)* dt
                + sigma * out.iloc[i, :] * _np.sqrt(dt)
            )

    return out


def simOUJ(
    s0=5,
    mu=5,
    theta=0.5,
    sigma=0.2,
    jump_prob=0.05,
    jump_avgsize=3,
    jump_stdv=0.05,
    T=1,
    dt=1 / 12,
    sims=1000,
    mr_lag=None,
):
    """
    Function for calculating an Ornstein-Uhlenbeck Jump Mean Reversion stochastic process (random walk) with multiple
    simulations

    From Wikipedia:

    https://en.wikipedia.org/wiki/Ornstein-Uhlenbeck_process

    The process is a stationary Gauss–Markov process, which means that it is a Gaussian process, a Markov process,
    and is temporally homogeneous. In fact, it is the only nontrivial process that satisfies these three conditions,
    up to allowing linear transformations of the space and time variables. Over time, the process tends to drift
    towards its mean function: such a process is called mean-reverting.

    Parameters
    ----------
    s0 : float
        Starting value for mean reverting random walk at time = 0
    mu : float, int or pandas Series
        Mean that the function will revert to. Can be either a scalar value (i.e. 5) or a pandas series for a
        time dependent mean. If array-like, it must be the same length as T/dt (i.e. the number of periods)
    theta : float
        Mean reversion rate, higher number means it will revert slower
    sigma : float
        Annualized volatility or standard deviation. To calculate, take daily volatility and multiply by sqrt(T/dt)
    jump_prob : float
        Probablity of jumps
    jump_avgsize : float
        Average size of jumps
    jump_stdv : float
        Standard deviation of average jump size
    T : float or int
        Period length in years (i.e. 0.25 for 3 months)
    dt : float
        Time step size in fractions of a year. So a day would be 1/252, where 252 is the number of business
        days in a year
    sims : int
        Number of simulations to run
    mr_lag : int
        Lag in mean reversion. If None, then no lag is used. If > 0, then the diffusion does not immediately
        return the mean after a jump at theta but instead with remain near the jump level for mr_lag periods.
        By default, this is None.

    Returns
    -------
    A pandas dataframe with the time steps as rows and the number of simulations as columns

    Examples
    --------
    >>> import risktools as rt
    >>> rt.simOUJ()
    """
    # number of business days in a year
    bdays_in_year = 252

    # number of periods dt in T
    periods = int(T / dt)

    if isinstance(mu, list):
        assert len(mu) == (
            periods - 1
        ), "Time dependent mu used, but the length of mu is not equal to the number of periods calculated."

    # init df with zeros, rows are steps forward in time, columns are simulations
    s = _np.zeros((periods, sims))
    s = _pd.DataFrame(data=s)

    # set first row as starting value of sim
    s.loc[0, :] = s0

    # print half-life of theta
    print("Half-life of theta in days = ", _np.log(2) / theta * bdays_in_year)

    if isinstance(mu, list):
        mu = _pd.Series(mu)
    else:
        # turn scalar mu into a series to iterate over
        mu = _pd.Series(_np.ones(periods) * mu)

    # turn mu series into a dataframe to iterate over
    mu = _pd.concat([mu] * sims, axis=1)

    for i, _ in s.iterrows():
        if i == 0:
            continue  # skip first row

        # calc gaussian and poisson vectors
        ep = _pd.Series(_np.random.normal(size=sims))
        elp = _pd.Series(
            _np.random.lognormal(mean=_np.log(jump_avgsize), sigma=jump_stdv, size=sims)
        )
        jp = _pd.Series(_np.random.poisson(lam=jump_prob * dt, size=sims))

        # calc step
        # fmt: off

        s.iloc[i, :] = (
            s.iloc[i - 1, :]
            + theta
                * (mu.iloc[i - 1, :] - jump_prob * jump_avgsize - s.iloc[i - 1, :])
                * s.iloc[i - 1, :]
                * dt
            + sigma * s.iloc[i - 1, :] * ep * _np.sqrt(dt)
            + jp * elp
        )

        if mr_lag is not None:
            # if there is a jump in this step, add it to the mean reversion
            # level so that it doesn't drop back down to the given mean too
            # quickly. Simulates impact of lagged market response to a jump
            mu.iloc[(i):(i + mr_lag), :] += jp * elp

        # fmt: on

    return s


def fitOU(spread, dt=1 / 252, log_price=False, method="OLS", verbose=False):
    """
    Parameter estimation for the Ornstein-Uhlenbeck process

    Parameters
    ----------
    spread : array-like
        OU process as a list or series to estimate parameters for
    dt : float
        Time step size in fractions of a year. So a day would be 1/252, 
        where 252 is the number of business days in a year. Default is 1/252.
        Only used if method is "OLS".
    log_price : bool
        If True, the spread is assumed to be log prices and the log of the spread is taken.
        Default is False.
    method : ['OLS', 'MLE']
        Method to use for parameter estimation. Default is 'OLS'.
    verbose : bool
        If True, prints the estimated parameters. Only used is method is OLS.
        Default is False.

    Returns
    -------
    Dictionary of alpha, mu and theta

    Examples
    --------
    >>> import risktools as rt
    >>> spread = rt.simOU(mu=5, theta=0.5, sigma=0.2, T=5, dt=1/252)
    >>> rt.fitOU(spread[0], method='MLE')
    """

    if log_price == True:
        spread = _np.log(spread)

    if method == "MLE":
        return _fitOU_MLE(spread)
    elif method == "OLS":
        return _fitOU_OLS(spread, dt, verbose)


def _fitOU_MLE(spread):
    """
    Parameter estimation for the Ornstein-Uhlenbeck process

    Parameters
    ----------
    spread : array-like
        OU process as a list or series to estimate parameters for

    Returns
    -------
    Dictionary of alpha, mu and theta

    Examples
    --------
    >>> import risktools as rt
    >>> spread = rt.simOU(mu=5, theta=0.5, signma=0.2, T=5, dt=1/250)
    >>> rt.fitOU(spread)
    """
    n = len(spread)
    delta = 1

    Sx = spread[:-1].sum()
    Sy = spread[1:].sum()
    Sxx = (spread[:-1] ** 2).sum()
    Syy = (spread[1:] ** 2).sum()
    Sxy = (spread[:-1] * spread[1:]).sum()

    mu = (Sy * Sxx - Sx * Sxy) / ((n - 1) * (Sxx - Sxy) - (Sx ** 2 - Sx * Sy))
    theta = (
        -_np.log(
            (Sxy - mu * Sx - mu * Sy + (n - 1) * mu ** 2)
            / (Sxx - 2 * mu * Sx + (n - 1) * mu ** 2)
        )
        / delta
    )
    a = _np.exp(-theta * delta)
    sigmah2 = (
        Syy
        - 2 * a * Sxy
        + a ** 2 * Sxx
        - 2 * mu * (1 - a) * (Sy - a * Sx)
        + (n - 1) * mu ** 2 * (1 - a) ** 2
    ) / (n - 1)
    print((sigmah2) * 2 * theta / (1 - a ** 2))
    sigma = _np.sqrt((sigmah2) * 2 * theta / (1 - a ** 2))
    theta = {"theta": theta, "mu": mu, "annualized_sigma": sigma}

    return theta


def _fitOU_OLS(spread, dt, verbose=False):
    """
    Parameter estimation for the Ornstein-Uhlenbeck process

    Parameters
    ----------
    spread : array-like
        OU process as a list or series to estimate parameters for
    dt : float
        Time step size in fractions of a year. So a day would be 1/252, 
        where 252 is the number of business days in a year. Default is 1/252.
        Only used if method is "OLS".
    verbose : bool
        If True, prints the estimated parameters. Default is False.

    Returns
    -------
    Dictionary of annualized sigma, mu and theta

    Examples
    --------
    >>> import risktools as rt
    >>> spread = rt.simOU(mu=5, theta=0.5, signma=0.2, T=5, dt=1/250)
    >>> rt.fitOU(spread)
    """

    if isinstance(spread, _pd.DataFrame):
        raise ValueError("Spread must be a series or array-like, not a dataframe")

    df = _pd.DataFrame()

    df["mrg"] = spread
    df["delta"] = df["mrg"].diff().shift(-1)

    df = df.dropna().reset_index()

    mod = _smf.ols(formula="delta ~ mrg", data=df)
    res = mod.fit()

    theta = -res.params.mrg / dt
    mu = res.params.Intercept / theta / dt
    sigma = res.resid.std() / _np.sqrt(dt)

    if verbose == True:
        print(res.summary())
        print(
            "theta: ",
            round(theta, 2),
            "| mu: ",
            round(mu, 2),
            "| annualized_sigma: ",
            round(sigma, 2),
        )

    return {"theta": theta, "mu": mu, "annualized_sigma": sigma}


if __name__ == "__main__":
    import os
    import sys
    print(os.path.dirname(os.path.realpath(__file__)))

    eps = _pd.read_csv('./pytest/data/diffusion.csv', header=None)
    
    df = simGBM(s0=10, mu=0.0, sigma=0.2, r=0.05, T=1, dt=1/252, sims=20, eps=eps).round(2)

    act = _pd.read_csv('./pytest/data/simGBM_output.csv')
    act = act.drop('t', axis=1).T.reset_index(drop=True).T.round(2)

    assert df.equals(act), "simGBM RTL eps failed"

    _np.random.seed(123)
    df = simGBM(s0=10, mu=0.0, sigma=0.2, r=0.05, T=1, dt=1/252, sims=20).astype('float').round(4)


    act = _pd.read_csv('./pytest/data/simGBM_output_no_eps.csv').astype('float').round(4)
    act = act.T.reset_index(drop=True).T

    assert df.equals(act), "simGBM generated eps failed"




def OU_lastcol(sims=100000, steps=250, T=25, sigma=.1, mu=1, theta=1, S0=1):     
    # https://stackoverflow.com/questions/24973961/vectorizing-an-equation
    dt = T/steps     
    c = (1-theta*dt)
    cv = c**_np.arange(steps)[::-1]

    R = _np.random.normal(theta*mu*dt, sigma, (sims,steps))

    SN = _np.dot(R, cv) + S0*c**steps
    
    df = _pd.DataFrame(SN)     
    return df<|MERGE_RESOLUTION|>--- conflicted
+++ resolved
@@ -152,20 +152,11 @@
     >>> import risktools as rt
     >>> rt.simOU()
     """
-<<<<<<< HEAD
-
-        # c : bool
-        # Whether or not to run C optimized code. By default False. Otherwise price python loop.
-
-    c = False
-    
     if eps is None:
         sims = sims
     else:
         sims = eps.shape[1]
 
-=======
->>>>>>> c525563d
     # number of business days in a year
     bdays_in_year = 252
 
